# -*- coding: utf-8 -*-

#  Copyright 2010 Adam Zapletal
#
#  Licensed under the Apache License, Version 2.0 (the "License");
#  you may not use this file except in compliance with the License.
#  You may obtain a copy of the License at
#
#     http://www.apache.org/licenses/LICENSE-2.0
#
#  Unless required by applicable law or agreed to in writing, software
#  distributed under the License is distributed on an "AS IS" BASIS,
#  WITHOUT WARRANTIES OR CONDITIONS OF ANY KIND, either express or implied.
#  See the License for the specific language governing permissions and
#  limitations under the License.

import re

SUPPORTED_FORMATS = {
    'markdown':         ['.mdown', '.markdown', '.markdn', '.md'],
    'restructuredtext': ['.rst', '.rest'],
}


class Parser(object):
    """This class generates the HTML code depending on which syntax is used in
    the souce document.

    The Parser currently supports both Markdown and restructuredText syntaxes.
    """
    def __init__(self, extension, encoding='utf8'):
        """Configures this parser"""
        self.encoding = encoding
        self.format = None
        for supp_format, supp_extensions in SUPPORTED_FORMATS.items():
            for supp_extension in supp_extensions:
                if supp_extension == extension:
                    self.format = supp_format
        if not self.format:
            raise NotImplementedError(u"Unsupported format %s" % extension)

    def parse(self, text):
        """Parses and renders a text as HTML regarding current format."""
        if self.format == 'markdown':
            try:
                import markdown
            except ImportError:
                raise RuntimeError(u"Looks like markdown is not installed")

            return markdown.markdown(text)
        elif self.format == 'restructuredtext':
            try:
                from rst import html_parts, html_body
            except ImportError:
                raise RuntimeError(u"Looks like docutils are not installed")
            html = html_body(text, input_encoding=self.encoding)
            html = re.sub(r'<div.*?>', r'', html, re.UNICODE)
            html = re.sub(r'</div>', r'', html, re.UNICODE)
            html = re.sub(r'<p class="system-message-\w+">.*?</p>', r'', html, re.UNICODE)
            html = re.sub(r'Document or section may not begin with a transition\.', r'', html, re.UNICODE)
            html = re.sub(r'<h(\d+?).*?>', r'<h\1>', html,
                          re.DOTALL | re.UNICODE)
            html = re.sub(r'<hr.*?>\n', r'<hr />\n', html,
                          re.DOTALL | re.UNICODE)
<<<<<<< HEAD
=======

>>>>>>> cba71eba
            return html.strip()
        else:
            raise NotImplementedError(u"Unsupported format %s, cannot parse"
                                      % self.format)<|MERGE_RESOLUTION|>--- conflicted
+++ resolved
@@ -62,10 +62,7 @@
                           re.DOTALL | re.UNICODE)
             html = re.sub(r'<hr.*?>\n', r'<hr />\n', html,
                           re.DOTALL | re.UNICODE)
-<<<<<<< HEAD
-=======
 
->>>>>>> cba71eba
             return html.strip()
         else:
             raise NotImplementedError(u"Unsupported format %s, cannot parse"
