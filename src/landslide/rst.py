--- conflicted
+++ resolved
@@ -15,13 +15,8 @@
 #  limitations under the License.
 
 from docutils import core, io
-<<<<<<< HEAD
 
 import sourcecode_directive
-
-=======
-import sourcecode_directive
->>>>>>> 36cdc360
 
 def html_parts(input_string, source_path=None, destination_path=None,
                input_encoding='unicode', doctitle=1, initial_header_level=1):
